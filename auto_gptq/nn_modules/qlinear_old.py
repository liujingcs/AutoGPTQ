--- conflicted
+++ resolved
@@ -16,11 +16,6 @@
     logger.warning('CUDA extension not installed.')
     _quant_cuda_available = False
 
-
-<<<<<<< HEAD
-class QuantLinear(nn.Module): 
-    def __init__(self, bits, group_size, infeatures, outfeatures, bias, use_cuda_fp16=True, kernel_switch_threshold=128, is_cuda=_quant_cuda_available):
-=======
 class QuantLinear(nn.Module):
     def __init__(
         self,
@@ -29,10 +24,10 @@
         infeatures,
         outfeatures,
         bias,
-        faster=True,
+        use_cuda_fp16=True,
         kernel_switch_threshold=128
     ):
->>>>>>> 374ce210
+
         super().__init__()
         if bits not in [2, 3, 4, 8]:
             raise NotImplementedError("Only 2,3,4,8 bits are supported.")
@@ -42,12 +37,6 @@
         self.group_size = group_size if group_size != -1 else infeatures
         self.maxq = 2 ** self.bits - 1
 
-<<<<<<< HEAD
-        self.register_buffer('qweight', torch.zeros((infeatures // 32 * self.bits, outfeatures), dtype=torch.int32))
-        self.register_buffer('qzeros', torch.zeros((math.ceil(infeatures / self.group_size), outfeatures // 32 * self.bits), dtype=torch.int32))
-        self.register_buffer('scales', torch.zeros((math.ceil(infeatures / self.group_size), outfeatures), dtype=torch.float16))
-        self.register_buffer('g_idx',torch.tensor([i // self.group_size for i in range(infeatures)], dtype=torch.int32))
-=======
         self.register_buffer(
             'qweight',
             torch.zeros((infeatures // 32 * self.bits, outfeatures), dtype=torch.int32)
@@ -64,19 +53,15 @@
             'g_idx',
             torch.tensor([i // self.groupsize for i in range(infeatures)], dtype=torch.int32)
         )
->>>>>>> 374ce210
+
         if bias:
             self.register_buffer('bias', torch.zeros((outfeatures), dtype=torch.float16))
         else:
             self.bias = None
         self.half_indim = self.infeatures // 2
-<<<<<<< HEAD
+
         self.use_cuda_fp16 = use_cuda_fp16 if bits != 8 else False
         
-=======
-        self.faster = faster if bits != 8 else False
-
->>>>>>> 374ce210
         # is performed by unpacking the weights and using torch.matmul
         if self.bits in [2, 4, 8]:
             self.wf = torch.tensor(list(range(0, 32, self.bits)), dtype=torch.int32).unsqueeze(0)
@@ -105,11 +90,6 @@
 
         intweight = []
         for idx in range(self.infeatures):
-<<<<<<< HEAD
-            g_idx = idx // self.group_size
-            intweight.append(torch.round((linear.weight.data[:,idx] + scale_zeros[g_idx]) / self.scales[g_idx]).to(torch.int)[:,None])
-        intweight = torch.cat(intweight,dim=1)
-=======
             g_idx = idx // self.groupsize
             intweight.append(
                 torch.round(
@@ -117,7 +97,6 @@
                 ).to(torch.int)[:, None]
             )
         intweight = torch.cat(intweight, dim=1)
->>>>>>> 374ce210
         intweight = intweight.t().contiguous()
         intweight = intweight.numpy().astype(np.uint32)
 
@@ -200,8 +179,6 @@
             self.kernel_switch_threshold is False or x.shape[0] < self.kernel_switch_threshold
         ):
             out = torch.zeros(x.shape[0], out_shape[-1], dtype=torch.float, device=x.device)
-<<<<<<< HEAD
-            
             if self.use_cuda_fp16:
                 x = x.half()
                 if self.bits == 2:
@@ -210,29 +187,12 @@
                     quant_cuda.vecquant3matmul_faster_old(x, self.qweight, out, self.scales.float(), self.qzeros, self.group_size, self.half_indim)
                 elif self.bits == 4:
                     quant_cuda.vecquant4matmul_faster_old(x, self.qweight, out, self.scales.float(), self.qzeros, self.group_size, self.half_indim)
-=======
-
-            if self.faster:
-                x = x.half()
-                if self.bits == 2:
-                    quant_cuda.vecquant2matmul_faster_old(
-                        x, self.qweight, out, self.scales.float(), self.qzeros, self.groupsize, self.half_indim
-                    )
-                elif self.bits == 3:
-                    quant_cuda.vecquant3matmul_faster_old(
-                        x, self.qweight, out, self.scales.float(), self.qzeros, self.groupsize, self.half_indim
-                    )
-                elif self.bits == 4:
-                    quant_cuda.vecquant4matmul_faster_old(
-                        x, self.qweight, out, self.scales.float(), self.qzeros, self.groupsize, self.half_indim
-                    )
->>>>>>> 374ce210
+
                 else:
                     raise NotImplementedError("Only 2,3,4 bits are supported.")
             else:
                 x = x.float()
                 if self.bits == 2:
-<<<<<<< HEAD
                     quant_cuda.vecquant2matmul_old(x, self.qweight, out, self.scales.float(), self.qzeros, self.group_size)
                 elif self.bits == 3:
                     quant_cuda.vecquant3matmul_old(x, self.qweight, out, self.scales.float(), self.qzeros, self.group_size)
@@ -240,28 +200,10 @@
                     quant_cuda.vecquant4matmul_old(x, self.qweight, out, self.scales.float(), self.qzeros, self.group_size)
                 elif self.bits == 8:
                     quant_cuda.vecquant8matmul_old(x, self.qweight, out, self.scales.float(), self.qzeros, self.group_size)
-=======
-                    quant_cuda.vecquant2matmul_old(
-                        x, self.qweight, out, self.scales.float(), self.qzeros, self.groupsize
-                    )
-                elif self.bits == 3:
-                    quant_cuda.vecquant3matmul_old(
-                        x, self.qweight, out, self.scales.float(), self.qzeros, self.groupsize
-                    )
-                elif self.bits == 4:
-                    quant_cuda.vecquant4matmul_old(
-                        x, self.qweight, out, self.scales.float(), self.qzeros, self.groupsize
-                    )
-                elif self.bits == 8:
-                    quant_cuda.vecquant8matmul_old(
-                        x, self.qweight, out, self.scales.float(), self.qzeros, self.groupsize
-                    )
->>>>>>> 374ce210
                 else:
                     raise NotImplementedError("Only 2,3,4,8 bits are supported.")
         else:
             if self.wf.device != self.qzeros.device:
-<<<<<<< HEAD
                self.wf = self.wf.to(self.qzeros.device)
                 
             if self.bits in [2,4,8]:
@@ -298,57 +240,8 @@
                weight = weight & 0x7
                weight = torch.cat([weight[:,0,:11], weight[:,1,1:12], weight[:,2,1:11]], dim=1)
                weight = weight.reshape(-1, self.group_size, weight.shape[2])
-=======
-                self.wf = self.wf.to(self.qzeros.device)
-
-            if self.bits in [2, 4, 8]:
-                zeros = torch.bitwise_right_shift(
-                    torch.unsqueeze(self.qzeros, 2).expand(-1, -1, 32 // self.bits),
-                    self.wf.unsqueeze(0)
-                ).to(torch.int16 if self.bits == 8 else torch.int8)
-                torch.bitwise_and(zeros, (2 ** self.bits) - 1, out=zeros)
-
-                zeros = zeros + 1
-                zeros = zeros.reshape(-1, 1, zeros.shape[1] * zeros.shape[2])
-
-                scales = self.scales
-                scales = scales.reshape(-1, 1, scales.shape[-1])
-
-                weight = torch.bitwise_right_shift(
-                    torch.unsqueeze(self.qweight, 1).expand(-1, 32 // self.bits, -1),
-                    self.wf.unsqueeze(-1)
-                ).to(torch.int16 if self.bits == 8 else torch.int8)
-                torch.bitwise_and(weight, (2 ** self.bits) - 1, out=weight)
-                weight = weight.reshape(-1, self.groupsize, weight.shape[2])
-            elif self.bits == 3:
-                zeros = self.qzeros.reshape(
-                    self.qzeros.shape[0], self.qzeros.shape[1] // 3, 3, 1
-                ).expand(-1, -1, -1, 12)
-                zeros = (zeros >> self.wf.unsqueeze(0))
-                zeros[:, :, 0, 10] = (zeros[:, :, 0, 10] & 0x3) | ((zeros[:, :, 1, 0] << 2) & 0x4)
-                zeros[:, :, 1, 11] = (zeros[:, :, 1, 11] & 0x1) | ((zeros[:, :, 2, 0] << 1) & 0x6)
-                zeros = zeros & 0x7
-                zeros = torch.cat([zeros[:, :, 0, :11], zeros[:, :, 1, 1:12], zeros[:, :, 2, 1:11]], dim=2)
-
-                zeros = zeros + 1
-                zeros = zeros.reshape(-1, 1, zeros.shape[1] * zeros.shape[2])
-
-                scales = self.scales
-                scales = scales.reshape(-1, 1, scales.shape[-1])
-
-                weight = self.qweight.reshape(
-                    self.qweight.shape[0] // 3, 3, 1, self.qweight.shape[1]
-                ).expand(-1, -1, 12, -1)
-                weight = (weight >> self.wf.unsqueeze(-1)) & 0x7
-                weight[:, 0, 10] = (weight[:, 0, 10] & 0x3) | ((weight[:, 1, 0] << 2) & 0x4)
-                weight[:, 1, 11] = (weight[:, 1, 11] & 0x1) | ((weight[:, 2, 0] << 1) & 0x6)
-                weight = weight & 0x7
-                weight = torch.cat([weight[:, 0, :11], weight[:, 1, 1:12], weight[:, 2, 1:11]], dim=1)
-                weight = weight.reshape(-1, self.groupsize, weight.shape[2])
-            else:
-                raise NotImplementedError("Only 2,3,4,8 bits are supported.")
-
->>>>>>> 374ce210
+            else:
+               raise NotImplementedError("Only 2,3,4,8 bits are supported.")
             weight = (scales * (weight - zeros))
             weight = weight.reshape(weight.shape[0] * weight.shape[1], weight.shape[2])
 
