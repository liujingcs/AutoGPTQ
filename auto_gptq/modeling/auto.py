--- conflicted
+++ resolved
@@ -10,13 +10,9 @@
 from .llama import LlamaGPTQForCausalLM
 from .moss import MOSSGPTQForCausalLM
 from .opt import OPTGPTQForCausalLM
-<<<<<<< HEAD
 from .rw import RWGPTQForCausalLM
-from inspect import signature
-=======
 from .gpt_bigcode import GPTBigCodeGPTQForCausalLM
 
->>>>>>> 9ebc1d1e
 
 GPTQ_CAUSAL_LM_MODEL_MAP = {
     "bloom": BloomGPTQForCausalLM,
@@ -26,13 +22,10 @@
     "llama": LlamaGPTQForCausalLM,
     "opt": OPTGPTQForCausalLM,
     "moss": MOSSGPTQForCausalLM,
-<<<<<<< HEAD
+    "gpt_bigcode": GPTBigCodeGPTQForCausalLM
+    "codegen": CodeGenGPTQForCausalLM,
     "RefinedWebModel": RWGPTQForCausalLM,
     "RefinedWeb":RWGPTQForCausalLM
-=======
-    "gpt_bigcode": GPTBigCodeGPTQForCausalLM
-    "codegen": CodeGenGPTQForCausalLM
->>>>>>> 9ebc1d1e
 }
 
 
