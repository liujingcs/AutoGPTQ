from inspect import signature
from typing import Dict, Optional, Union

from xformers.ops.fmha import AttentionOp

from ._base import BaseQuantizeConfig, BaseGPTQForCausalLM
from ._utils import check_and_get_model_type
from .bloom import BloomGPTQForCausalLM
from .codegen import CodeGenGPTQForCausalLM
from .gpt_neox import GPTNeoXGPTQForCausalLM
from .gptj import GPTJGPTQForCausalLM
from .gpt2 import GPT2GPTQForCausalLM
from .llama import LlamaGPTQForCausalLM
from .moss import MOSSGPTQForCausalLM
from .opt import OPTGPTQForCausalLM
from .rw import RWGPTQForCausalLM
from .gpt_bigcode import GPTBigCodeGPTQForCausalLM
from .baichuan import BaiChuanGPTQForCausalLM
from .internlm import InternLMGPTQForCausalLM
from .qwen import QwenGPTQForCausalLM

GPTQ_CAUSAL_LM_MODEL_MAP = {
    "bloom": BloomGPTQForCausalLM,
    "gpt_neox": GPTNeoXGPTQForCausalLM,
    "gptj": GPTJGPTQForCausalLM,
    "gpt2": GPT2GPTQForCausalLM,
    "llama": LlamaGPTQForCausalLM,
    "opt": OPTGPTQForCausalLM,
    "moss": MOSSGPTQForCausalLM,
    "gpt_bigcode": GPTBigCodeGPTQForCausalLM,
    "codegen": CodeGenGPTQForCausalLM,
    "RefinedWebModel": RWGPTQForCausalLM,
    "RefinedWeb": RWGPTQForCausalLM,
    "baichuan": BaiChuanGPTQForCausalLM,
    "internlm": InternLMGPTQForCausalLM,
    "qwen": QwenGPTQForCausalLM,
}


class AutoGPTQForCausalLM:
    def __init__(self):
        raise EnvironmentError(
            "AutoGPTQModelForCausalLM is designed to be instantiated\n"
            "using `AutoGPTQModelForCausalLM.from_pretrained` if want to quantize a pretrained model.\n"
            "using `AutoGPTQModelForCausalLM.from_quantized` if want to inference with quantized model."
        )

    @classmethod
    def from_pretrained(
        cls,
        pretrained_model_name_or_path: str,
        quantize_config: BaseQuantizeConfig,
        max_memory: Optional[dict] = None,
        trust_remote_code: bool = False,
        **model_init_kwargs
    ) -> BaseGPTQForCausalLM:
        model_type = check_and_get_model_type(
            pretrained_model_name_or_path, trust_remote_code
        )
        return GPTQ_CAUSAL_LM_MODEL_MAP[model_type].from_pretrained(
            pretrained_model_name_or_path=pretrained_model_name_or_path,
            quantize_config=quantize_config,
            max_memory=max_memory,
            trust_remote_code=trust_remote_code,
            **model_init_kwargs
        )

    @classmethod
    def from_quantized(
        cls,
        model_name_or_path: Optional[str],
        device_map: Optional[Union[str, Dict[str, Union[str, int]]]] = None,
        max_memory: Optional[dict] = None,
        device: Optional[Union[str, int]] = None,
        low_cpu_mem_usage: bool = False,
        use_triton: bool = False,
        inject_fused_attention: bool = True,
        inject_fused_mlp: bool = True,
        use_cuda_fp16: bool = True,
        quantize_config: Optional[BaseQuantizeConfig] = None,
        model_basename: Optional[str] = None,
        use_safetensors: bool = False,
        trust_remote_code: bool = False,
        warmup_triton: bool = False,
        trainable: bool = False,
<<<<<<< HEAD
        attn_op: Optional[AttentionOp] = None,
=======
        disable_exllama: bool = False,
>>>>>>> 18326851
        **kwargs
    ) -> BaseGPTQForCausalLM:
        model_type = check_and_get_model_type(model_name_or_path, trust_remote_code)
        quant_func = GPTQ_CAUSAL_LM_MODEL_MAP[model_type].from_quantized
        # A static list of kwargs needed for huggingface_hub
        huggingface_kwargs = [
            "cache_dir",
            "force_download",
            "proxies",
            "resume_download",
            "local_files_only",
            "use_auth_token",
            "revision",
            "subfolder",
            "_raise_exceptions_for_missing_entries",
            "_commit_hash"
        ]
        # TODO: do we need this filtering of kwargs? @PanQiWei is there a reason we can't just pass all kwargs?
        keywords = {
            key: kwargs[key]
            for key in list(signature(quant_func).parameters.keys()) + huggingface_kwargs
            if key in kwargs
        }
        return quant_func(
            model_name_or_path=model_name_or_path,
            device_map=device_map,
            max_memory=max_memory,
            device=device,
            low_cpu_mem_usage=low_cpu_mem_usage,
            use_triton=use_triton,
            inject_fused_attention=inject_fused_attention,
            inject_fused_mlp=inject_fused_mlp,
            use_cuda_fp16=use_cuda_fp16,
            quantize_config=quantize_config,
            model_basename=model_basename,
            use_safetensors=use_safetensors,
            trust_remote_code=trust_remote_code,
            warmup_triton=warmup_triton,
            trainable=trainable,
<<<<<<< HEAD
            attn_op=attn_op,
=======
            disable_exllama=disable_exllama,
>>>>>>> 18326851
            **keywords
        )


__all__ = ["AutoGPTQForCausalLM"]<|MERGE_RESOLUTION|>--- conflicted
+++ resolved
@@ -83,11 +83,8 @@
         trust_remote_code: bool = False,
         warmup_triton: bool = False,
         trainable: bool = False,
-<<<<<<< HEAD
         attn_op: Optional[AttentionOp] = None,
-=======
         disable_exllama: bool = False,
->>>>>>> 18326851
         **kwargs
     ) -> BaseGPTQForCausalLM:
         model_type = check_and_get_model_type(model_name_or_path, trust_remote_code)
@@ -127,11 +124,8 @@
             trust_remote_code=trust_remote_code,
             warmup_triton=warmup_triton,
             trainable=trainable,
-<<<<<<< HEAD
             attn_op=attn_op,
-=======
             disable_exllama=disable_exllama,
->>>>>>> 18326851
             **keywords
         )
 
